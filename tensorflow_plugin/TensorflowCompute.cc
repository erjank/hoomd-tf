// Copyright (c) 2018 Andrew White at the University of Rochester
//  This file is part of the Hoomd-Tensorflow plugin developed by Andrew White

#include "TensorflowCompute.h"
#ifdef ENABLE_CUDA
#include "TensorflowCompute.cuh"
#endif

#include <string.h>
#include <sys/mman.h>
#include <iostream>

using namespace hoomd_tf;

/*! \file TensorflowCompute.cc
    \brief Contains code for TensorflowCompute
*/
// ********************************
// here follows the code for TensorflowCompute

/*! \param py_self Python object tfcompute. So that methods can be called
    \param sysdef SystemDefinition this compute will act on. Must not be NULL.
    \param nlist Neighborlist
    \param r_cut Cutoff for processing nlist which is then passed to TF
    \param nneighs Maximum size for neighbors passed to TF
    \param force_mode Whether we should be computed forces in TF or sending them to TF
    \param period The period between TF updates
    \param tasklock Currently unused. When this was multiporcess, this allowed simultaneous updates
 */
template <TFCommMode M>
TensorflowCompute<M>::TensorflowCompute(
    pybind11::object& py_self, std::shared_ptr<SystemDefinition> sysdef,
    std::shared_ptr<NeighborList> nlist, Scalar r_cut, unsigned int nneighs,
    FORCE_MODE force_mode, unsigned int period,
    TaskLock* tasklock)
    : ForceCompute(sysdef),
      _py_self(py_self),
      //Why? Because I cannot get pybind to export multiple inheritance
      //class (HalfStepHook, ForceCompute), so I make a HalfStepHook wrapper
      // that dispatches to my update(..). BUT, I want to call computeForces
      // which is protected in ForceCompute, so I cannot use any type inference.
      // I hate it too
      hook(std::make_shared<HalfStepHookWrapper<TensorflowCompute<M> > >(HalfStepHookWrapper<TensorflowCompute<M> >(*this))),
      m_nlist(nlist),
      _r_cut(r_cut),
      _nneighs(nneighs),
      _force_mode(force_mode),
      _period(period),
      _tasklock(tasklock) {
  m_exec_conf->msg->notice(2)
      << "Starting TensorflowCompute "
      << std::endl;
  reallocate();
  m_exec_conf->msg->notice(2) << "completed reallocate" << std::endl;
  m_log_name = std::string("tensorflow");
  auto flags = this->m_pdata->getFlags();
  if (_force_mode == FORCE_MODE::tf2hoomd) {
    // flags[pdata_flag::isotropic_virial] = 1;
    flags[pdata_flag::pressure_tensor] = 1;
    m_exec_conf->msg->notice(2)
        << "Setting flag indicating virial modification will occur"
        << std::endl;
  }
  // connect to the ParticleData to receive notifications when the maximum
  // number of particles changes
  m_pdata->getMaxParticleNumberChangeSignal()
      .connect<TensorflowCompute, &TensorflowCompute<M>::reallocate>(this);
}

template <TFCommMode M>
void TensorflowCompute<M>::reallocate() {
  assert(m_pdata);

  // we won't ever override positions,
  // but the recieve method does exist
  // so we'll cast away until I make a version
  // of TFArrayComm that can't override array
  _positions_comm = TFArrayComm<M, Scalar4>(
      const_cast<GlobalArray<Scalar4>&>(m_pdata->getPositions()), "positions");
  _forces_comm = TFArrayComm<M, Scalar4>(m_force, "forces");
  // In cuda, an array of size 0 breaks things. So even if we aren"t using
  // neighborlist we need to make it size > 0
  if (_nneighs > 0) {
    GlobalArray<Scalar4> tmp(std::max(1U, _nneighs * m_pdata->getMaxN()), m_exec_conf);
    _nlist_array.swap(tmp);
    _nlist_comm = TFArrayComm<M, Scalar4>(_nlist_array, "nlist");
  }
  // virial is made with maxN, not N
  GlobalArray<Scalar>  tmp2(9 * m_pdata->getMaxN(), m_exec_conf);
  _virial_array.swap(tmp2);
  _virial_comm =  TFArrayComm<M, Scalar>(_virial_array, "virial");
  _virial_comm.memsetArray(0);
}

template <TFCommMode M>
TensorflowCompute<M>::~TensorflowCompute() {
  delete _tasklock;
}

/*! Perform the needed calculations
    \param timestep Current time step of the simulation
*/
template <TFCommMode M>
void TensorflowCompute<M>::computeForces(unsigned int timestep) {
  if (timestep % _period == 0) {
    if (m_prof) m_prof->push("TensorflowCompute<M>");
    if (m_prof) m_prof->push("TensorflowCompute<M>::Preparing Data for TF");
    // nneighs == 0 send positions only
    if (_nneighs > 0) {
      // Update the neighborlist
      m_nlist->compute(timestep);
      if (m_prof) m_prof->push("TensorflowCompute<M>::reshapeNeighbors");
      prepareNeighbors();
      if (m_prof) m_prof->pop();
    }

    if (m_prof) m_prof->pop(); //prearing data

    // positions and forces are ready. Now we send
    if (_force_mode == FORCE_MODE::hoomd2tf) {
<<<<<<< HEAD
      if(_ref_forces)
        _forces_comm.receiveArray(_ref_forces->getForceArray());
      else
        _forces_comm.receiveArray(m_pdata->getNetForce());
=======
      if(_ref_forces.empty()) {
        _forces_comm.receiveArray(m_pdata->getNetForce());
      }
      else {
        sumReferenceForces();
      }
>>>>>>> e95809b7
    }

    finishUpdate(timestep);

    if (m_prof) m_prof->push("TensorflowCompute<M>::Force Update");

    // now we receive virial from the update.
    if(_force_mode == FORCE_MODE::tf2hoomd) {
        receiveVirial();
    }
    if (m_prof) m_prof->pop();  // force update

    #ifdef ENABLE_CUDA
    if(M == TFCommMode::GPU)
      cudaDeviceSynchronize();
    #endif // ENABLE_CUDA

    if (m_prof) m_prof->pop();  // compute
  }
}

template <TFCommMode M>
void TensorflowCompute<M>::finishUpdate(unsigned int timestep) {
  if (m_prof) m_prof->push("TensorflowCompute<M>::Awaiting TF Update");
  _py_self.attr("finish_update")(timestep);
  // _tasklock->await();
  if (m_prof) m_prof->pop();
}

template <TFCommMode M>
void TensorflowCompute<M>::sumReferenceForces() {
  _forces_comm.memsetArray(0);
  ArrayHandle<Scalar4> dest(m_force, access_location::host,
                           access_mode::overwrite);

  for (auto const& forces : _ref_forces) {
    ArrayHandle<Scalar4> src(forces->getForceArray(), access_location::host,
                            access_mode::read);
    for (unsigned int i = 0; i < m_pdata->getN(); i++) {
      dest.data[i].x += src.data[i].x;
      dest.data[i].y += src.data[i].y;
      dest.data[i].z += src.data[i].z;
      dest.data[i].w += src.data[i].w;
    }
  }
}

template <TFCommMode M>
void TensorflowCompute<M>::receiveVirial() {
  ArrayHandle<Scalar> dest(m_virial, access_location::host,
                           access_mode::readwrite);
  ArrayHandle<Scalar> src(_virial_array, access_location::host,
                          access_mode::read);
  for (unsigned int i = 0; i < m_pdata->getN(); i++) {
    dest.data[0 * getVirialPitch() + i] += src.data[i * 9 + 0];  // xx
    dest.data[1 * getVirialPitch() + i] += src.data[i * 9 + 1];  // xy
    dest.data[2 * getVirialPitch() + i] += src.data[i * 9 + 2];  // xz
    dest.data[3 * getVirialPitch() + i] += src.data[i * 9 + 4];  // yy
    dest.data[4 * getVirialPitch() + i] += src.data[i * 9 + 5];  // yz
    dest.data[5 * getVirialPitch() + i] += src.data[i * 9 + 8];  // zz
  }
}

template <TFCommMode M>
void TensorflowCompute<M>::prepareNeighbors() {
  // create ptr at offset to where neighbors go
  ArrayHandle<Scalar4> buffer_array(_nlist_array, access_location::host,
                                    access_mode::overwrite);
  Scalar4* buffer = buffer_array.data;
  //zero out buffer
  memset(buffer, 0, _nlist_array.getNumElements() * sizeof(Scalar4));
  unsigned int* nnoffset =
      (unsigned int*)calloc(m_pdata->getMaxN(), sizeof(unsigned int));

  // These snippets taken from md/TablePotentials.cc

  // access the neighbor list
  ArrayHandle<Scalar4> h_pos(m_pdata->getPositions(), access_location::host,
                             access_mode::read);
  ArrayHandle<unsigned int> h_n_neigh(m_nlist->getNNeighArray(),
                                      access_location::host, access_mode::read);
  ArrayHandle<unsigned int> h_nlist(m_nlist->getNListArray(),
                                    access_location::host, access_mode::read);
  ArrayHandle<unsigned int> h_head_list(
      m_nlist->getHeadList(), access_location::host, access_mode::read);

  // need for periodic image correction
  const BoxDim& box = m_pdata->getBox();

  // for each particle
  for (int i = 0; i < (int)m_pdata->getN(); i++) {
    // access the particle's position and type (MEM TRANSFER: 4 scalars)
    Scalar3 pi =
        make_scalar3(h_pos.data[i].x, h_pos.data[i].y, h_pos.data[i].z);
    const unsigned int head_i = h_head_list.data[i];

    // loop over all of the neighbors of this particle
    const unsigned int size = (unsigned int)h_n_neigh.data[i];
    unsigned int j = 0;

    if (_nneighs < size)
      m_exec_conf->msg->error() << "Overflow in nlist! Only " << _nneighs << " space but there are " << size << " neighbors." << std::endl;
    for (; j < size; j++) {

      // access the index of this neighbor
      unsigned int k = h_nlist.data[head_i + j];

      // calculate dr
      Scalar3 pk =
          make_scalar3(h_pos.data[k].x, h_pos.data[k].y, h_pos.data[k].z);
      Scalar3 dx = pk - pi;

      // apply periodic boundary conditions
      dx = box.minImage(dx);
      if((i * _nneighs + nnoffset[i]) >=  _nlist_array.getNumElements())
        std::cout << "Error: " << i << " " <<  m_pdata->getMaxN() << " " << (i * _nneighs + nnoffset[i]) << " " << _nlist_array.getNumElements() << std::endl;
      if (dx.x * dx.x + dx.y * dx.y + dx.z * dx.z > _r_cut * _r_cut) continue;
      buffer[i * _nneighs + nnoffset[i]].x = dx.x;
      buffer[i * _nneighs + nnoffset[i]].y = dx.y;
      buffer[i * _nneighs + nnoffset[i]].z = dx.z;
      buffer[i * _nneighs + nnoffset[i]].w = h_pos.data[k].w;
      nnoffset[i]++;
      //TODO: Why is k so big?
      if (m_nlist->getStorageMode() == NeighborList::half && k < m_pdata->getN()) {
        buffer[k * _nneighs + nnoffset[k]].x = -dx.x;
        buffer[k * _nneighs + nnoffset[k]].y = -dx.y;
        buffer[k * _nneighs + nnoffset[k]].z = -dx.z;
        buffer[k * _nneighs + nnoffset[k]].w = h_pos.data[i].w;
        nnoffset[k]++;
      }
    }
  }

  free(nnoffset);
}

template <TFCommMode M>
Scalar TensorflowCompute<M>::getLogValue(const std::string& quantity,
                                         unsigned int timestep) {
  // not really sure why this has to be implemented by this class...
  if (quantity == m_log_name) {
    compute(timestep);
    return calcEnergySum();
  } else {
    this->m_exec_conf->msg->error()
        << "tensorflow:" << quantity << " is not a valid log quantity"
        << std::endl;
    throw std::runtime_error("Error getting log value");
  }
}

//these below are how we communicate memory addresses to TF
template<TFCommMode M>
int64_t TensorflowCompute<M>::getForcesBuffer() const { return _forces_comm.getAddress();}
template<TFCommMode M>
int64_t TensorflowCompute<M>::getPositionsBuffer() const {return _positions_comm.getAddress();}
template<TFCommMode M>
int64_t TensorflowCompute<M>::getVirialBuffer() const {return _virial_comm.getAddress();}
template<TFCommMode M>
int64_t TensorflowCompute<M>::getNlistBuffer() const {return _nlist_comm.getAddress();}

template<TFCommMode M>
std::vector<Scalar4> TensorflowCompute<M>::getPositionsArray() const {return _positions_comm.getArray();}
template<TFCommMode M>
std::vector<Scalar4> TensorflowCompute<M>::getNlistArray() const {return _nlist_comm.getArray();}
template<TFCommMode M>
std::vector<Scalar4> TensorflowCompute<M>::getForcesArray() const {return _forces_comm.getArray();}
template<TFCommMode M>
std::vector<Scalar> TensorflowCompute<M>::getVirialArray() const {return _virial_comm.getArray();}

/* Export the CPU Compute to be visible in the python module
 */
void hoomd_tf::export_TensorflowCompute(pybind11::module& m)
    {

      //need to export halfstephook, since it's not exported anywhere else
    pybind11::class_<HalfStepHook, std::shared_ptr<HalfStepHook> >(m, "HalfStepHook");


    pybind11::class_<TensorflowCompute<TFCommMode::CPU>, std::shared_ptr<TensorflowCompute<TFCommMode::CPU> >, ForceCompute>(m, "TensorflowCompute")
        .def(pybind11::init< pybind11::object&, std::shared_ptr<SystemDefinition>, std::shared_ptr<NeighborList>, Scalar, unsigned int, FORCE_MODE, unsigned int, TaskLock*>())
        .def("getPositionsBuffer", &TensorflowCompute<TFCommMode::CPU>::getPositionsBuffer, pybind11::return_value_policy::reference)
        .def("getNlistBuffer", &TensorflowCompute<TFCommMode::CPU>::getNlistBuffer, pybind11::return_value_policy::reference)
        .def("getForcesBuffer", &TensorflowCompute<TFCommMode::CPU>::getForcesBuffer, pybind11::return_value_policy::reference)
        .def("getVirialBuffer", &TensorflowCompute<TFCommMode::CPU>::getVirialBuffer, pybind11::return_value_policy::reference)
        .def("getPositionsArray", &TensorflowCompute<TFCommMode::CPU>::getPositionsArray, pybind11::return_value_policy::take_ownership)
        .def("getNlistArray", &TensorflowCompute<TFCommMode::CPU>::getNlistArray, pybind11::return_value_policy::take_ownership)
        .def("getForcesArray", &TensorflowCompute<TFCommMode::CPU>::getForcesArray, pybind11::return_value_policy::take_ownership)
        .def("getVirialArray", &TensorflowCompute<TFCommMode::CPU>::getVirialArray, pybind11::return_value_policy::take_ownership)
        .def("isDoublePrecision", &TensorflowCompute<TFCommMode::CPU>::isDoublePrecision)
        .def("getVirialPitch", &TensorflowCompute<TFCommMode::CPU>::getVirialPitch)
        .def("hook", &TensorflowCompute<TFCommMode::CPU>::getHook)
<<<<<<< HEAD
        .def("setReferenceForces", &TensorflowCompute<TFCommMode::CPU>::setReferenceForces)
=======
        .def("addReferenceForce", &TensorflowCompute<TFCommMode::CPU>::addReferenceForce)
>>>>>>> e95809b7
    ;
    pybind11::enum_<FORCE_MODE>(m, "FORCE_MODE")
        .value("tf2hoomd", FORCE_MODE::tf2hoomd)
        .value("hoomd2tf", FORCE_MODE::hoomd2tf)
    ;
    }

// ********************************
// here follows the code for TensorflowCompute on the GPU

#ifdef ENABLE_CUDA

TensorflowComputeGPU::TensorflowComputeGPU(pybind11::object& py_self,
            std::shared_ptr<SystemDefinition> sysdef,
            std::shared_ptr<NeighborList> nlist,
             Scalar r_cut, unsigned int nneighs,
             FORCE_MODE force_mode, unsigned int period,
             TaskLock* tasklock)
     : TensorflowCompute(py_self, sysdef, nlist, r_cut, nneighs, force_mode, period, tasklock)
{

    //want nlist on stream 0 since a nlist rebuild is
    //called just before prepareNeighbors
    _streams[0] = 0;
    for(unsigned int i = 1; i < _nstreams; i++) {
      cudaStreamCreate(&(_streams[i]));
      //_streams[i] = 0;
      CHECK_CUDA_ERROR();
    }

    if(_nneighs > 0) {
      _nneighs = std::min(m_nlist->getNListArray().getPitch(),nneighs);
      if(_nneighs != nneighs) {
	m_exec_conf->msg->notice(2) << "set nneighs to be " << _nneighs << " to match GPU nlist array pitch" << std::endl;
      }
    }
    reallocate(); //must be called so streams are correctly set
    m_tuner.reset(new Autotuner(32, 1024, 32, 5, 100000, "tensorflow", m_exec_conf));
}

void TensorflowComputeGPU::reallocate()  {
  TensorflowCompute::reallocate();
  _nlist_comm.setCudaStream(_streams[0]);
  _virial_comm.setCudaStream(_streams[1]);
  _forces_comm.setCudaStream(_streams[2]);
  _positions_comm.setCudaStream(_streams[3]);

}

void TensorflowComputeGPU::setAutotunerParams(bool enable, unsigned int period)
{
    TensorflowCompute::setAutotunerParams(enable, period);
    m_tuner->setPeriod(period);
    m_tuner->setEnabled(enable);
}

void TensorflowComputeGPU::prepareNeighbors() {

    ArrayHandle<Scalar4> d_nlist_array(_nlist_array, access_location::device, access_mode::overwrite);
    ArrayHandle<unsigned int> d_n_neigh(m_nlist->getNNeighArray(), access_location::device, access_mode::read);
    ArrayHandle<unsigned int> d_nlist(m_nlist->getNListArray(), access_location::device, access_mode::read);
    ArrayHandle<unsigned int> d_head_list(m_nlist->getHeadList(), access_location::device, access_mode::read);
    ArrayHandle<Scalar4> d_pos(m_pdata->getPositions(), access_location::device, access_mode::read);
    m_tuner->begin();
    gpu_reshape_nlist(d_nlist_array.data,
                      d_pos.data,
                      m_pdata->getN(),
                      _nneighs,
                      m_pdata->getNGhosts(),
                      m_pdata->getBox(),
                      d_n_neigh.data,
                      d_nlist.data,
                      d_head_list.data,
                      this->m_nlist->getNListArray().getPitch(),
                      m_tuner->getParam(),
                      m_exec_conf->getComputeCapability(),
                      m_exec_conf->dev_prop.maxTexture1DLinear,
                      _r_cut,
		      _nlist_comm.getCudaStream());

    if(m_exec_conf->isCUDAErrorCheckingEnabled())
        CHECK_CUDA_ERROR();
    m_tuner->end();
}

void TensorflowComputeGPU::receiveVirial() {
  ArrayHandle<Scalar> h_virial(m_virial, access_location::device, access_mode::overwrite);
  ArrayHandle<Scalar> tf_h_virial(_virial_array, access_location::device, access_mode::read);
  gpu_add_virial(h_virial.data, tf_h_virial.data, m_pdata->getN(), getVirialPitch(), _virial_comm.getCudaStream());
}

void TensorflowComputeGPU::sumReferenceForces() {
  _forces_comm.memsetArray(0);
  ArrayHandle<Scalar4> dest(m_force, access_location::device,
                           access_mode::overwrite);
  for (auto const& forces : _ref_forces) {
    ArrayHandle<Scalar4> src(forces->getForceArray(), access_location::device,
                            access_mode::read);
    gpu_add_scalar4(dest.data, src.data, m_force.getNumElements(), _forces_comm.getCudaStream());
  }
}
/* Export the GPU Compute to be visible in the python module
 */
void hoomd_tf::export_TensorflowComputeGPU(pybind11::module& m)
    {
    pybind11::class_<TensorflowComputeGPU, std::shared_ptr<TensorflowComputeGPU>, ForceCompute>(m, "TensorflowComputeGPU")
        .def(pybind11::init< pybind11::object&, std::shared_ptr<SystemDefinition>, std::shared_ptr<NeighborList>, Scalar, unsigned int, FORCE_MODE, unsigned int, TaskLock*>())
        .def("getPositionsBuffer", &TensorflowComputeGPU::getPositionsBuffer, pybind11::return_value_policy::reference)
        .def("getNlistBuffer", &TensorflowComputeGPU::getNlistBuffer, pybind11::return_value_policy::reference)
        .def("getForcesBuffer", &TensorflowComputeGPU::getForcesBuffer, pybind11::return_value_policy::reference)
        .def("getVirialBuffer", &TensorflowComputeGPU::getVirialBuffer, pybind11::return_value_policy::reference)
        .def("getPositionsArray", &TensorflowComputeGPU::getPositionsArray, pybind11::return_value_policy::take_ownership)
        .def("getNlistArray", &TensorflowComputeGPU::getNlistArray, pybind11::return_value_policy::take_ownership)
        .def("getForcesArray", &TensorflowComputeGPU::getForcesArray, pybind11::return_value_policy::take_ownership)
        .def("getVirialArray", &TensorflowComputeGPU::getVirialArray, pybind11::return_value_policy::take_ownership)
        .def("isDoublePrecision", &TensorflowComputeGPU::isDoublePrecision)
        .def("getVirialPitch", &TensorflowComputeGPU::getVirialPitch)
        .def("hook", &TensorflowComputeGPU::getHook)
<<<<<<< HEAD
        .def("setReferenceForces", &TensorflowComputeGPU::setReferenceForces)
=======
        .def("addReferenceForce", &TensorflowComputeGPU::addReferenceForce)
>>>>>>> e95809b7
    ;
    }

#endif // ENABLE_CUDA<|MERGE_RESOLUTION|>--- conflicted
+++ resolved
@@ -118,19 +118,12 @@
 
     // positions and forces are ready. Now we send
     if (_force_mode == FORCE_MODE::hoomd2tf) {
-<<<<<<< HEAD
-      if(_ref_forces)
-        _forces_comm.receiveArray(_ref_forces->getForceArray());
-      else
-        _forces_comm.receiveArray(m_pdata->getNetForce());
-=======
       if(_ref_forces.empty()) {
         _forces_comm.receiveArray(m_pdata->getNetForce());
       }
       else {
         sumReferenceForces();
       }
->>>>>>> e95809b7
     }
 
     finishUpdate(timestep);
@@ -323,11 +316,7 @@
         .def("isDoublePrecision", &TensorflowCompute<TFCommMode::CPU>::isDoublePrecision)
         .def("getVirialPitch", &TensorflowCompute<TFCommMode::CPU>::getVirialPitch)
         .def("hook", &TensorflowCompute<TFCommMode::CPU>::getHook)
-<<<<<<< HEAD
-        .def("setReferenceForces", &TensorflowCompute<TFCommMode::CPU>::setReferenceForces)
-=======
         .def("addReferenceForce", &TensorflowCompute<TFCommMode::CPU>::addReferenceForce)
->>>>>>> e95809b7
     ;
     pybind11::enum_<FORCE_MODE>(m, "FORCE_MODE")
         .value("tf2hoomd", FORCE_MODE::tf2hoomd)
@@ -446,11 +435,7 @@
         .def("isDoublePrecision", &TensorflowComputeGPU::isDoublePrecision)
         .def("getVirialPitch", &TensorflowComputeGPU::getVirialPitch)
         .def("hook", &TensorflowComputeGPU::getHook)
-<<<<<<< HEAD
-        .def("setReferenceForces", &TensorflowComputeGPU::setReferenceForces)
-=======
         .def("addReferenceForce", &TensorflowComputeGPU::addReferenceForce)
->>>>>>> e95809b7
     ;
     }
 
