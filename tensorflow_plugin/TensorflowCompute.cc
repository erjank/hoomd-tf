// Copyright (c) 2018 Andrew White at the University of Rochester
//  This file is part of the Hoomd-Tensorflow plugin developed by Andrew White

#include "TensorflowCompute.h"
#ifdef ENABLE_CUDA
#include "TensorflowCompute.cuh"
#endif

#include <string.h>
#include <sys/mman.h>
#include <iostream>

using namespace hoomd_tf;

/*! \file TensorflowCompute.cc
    \brief Contains code for TensorflowCompute
*/
// ********************************
// here follows the code for TensorflowCompute

/*! \param py_self Python object tfcompute. So that methods can be called
    \param sysdef SystemDefinition this compute will act on. Must not be NULL.
    \param nlist Neighborlist
    \param r_cut Cutoff for processing nlist which is then passed to TF
    \param nneighs Maximum size for neighbors passed to TF
    \param force_mode Whether we should be computed forces in TF or sending them to TF
    \param period The period between TF updates
 */
template <TFCommMode M>
TensorflowCompute<M>::TensorflowCompute(
<<<<<<< HEAD
    pybind11::object& py_self,
    std::shared_ptr<SystemDefinition> sysdef,
    std::shared_ptr<NeighborList> nlist,
    Scalar r_cut,
    unsigned int nneighs,
    FORCE_MODE force_mode,
    unsigned int period,
    TaskLock* tasklock)
=======
    pybind11::object& py_self, std::shared_ptr<SystemDefinition> sysdef,
    std::shared_ptr<NeighborList> nlist, Scalar r_cut, unsigned int nneighs,
    FORCE_MODE force_mode, unsigned int period)
>>>>>>> 3f36533c
    : ForceCompute(sysdef),
      _py_self(py_self),
      //Why? Because I cannot get pybind to export multiple inheritance
      //class (HalfStepHook, ForceCompute), so I make a HalfStepHook wrapper
      // that dispatches to my update(..). BUT, I want to call computeForces
      // which is protected in ForceCompute, so I cannot use any type inference.
      // I hate it too
      hook(std::make_shared<HalfStepHookWrapper<TensorflowCompute<M> > >(
              HalfStepHookWrapper<TensorflowCompute<M> >(*this))),
      m_nlist(nlist),
      _r_cut(r_cut),
      _nneighs(nneighs),
      _force_mode(force_mode),
<<<<<<< HEAD
      _period(period),
      _tasklock(tasklock)
    {
=======
      _period(period){
  m_exec_conf->msg->notice(2)
      << "Starting TensorflowCompute "
      << std::endl;
  reallocate();
  m_exec_conf->msg->notice(2) << "completed reallocate" << std::endl;
  m_log_name = std::string("tensorflow");
  auto flags = this->m_pdata->getFlags();
  if (_force_mode == FORCE_MODE::tf2hoomd) {
    // flags[pdata_flag::isotropic_virial] = 1;
    flags[pdata_flag::pressure_tensor] = 1;
>>>>>>> 3f36533c
    m_exec_conf->msg->notice(2)
        << "Starting TensorflowCompute "
        << std::endl;
    reallocate();
    m_exec_conf->msg->notice(2) << "completed reallocate" << std::endl;
    m_log_name = std::string("tensorflow");
    auto flags = this->m_pdata->getFlags();
    if (_force_mode == FORCE_MODE::tf2hoomd)
        {
        // flags[pdata_flag::isotropic_virial] = 1;
        flags[pdata_flag::pressure_tensor] = 1;
        m_exec_conf->msg->notice(2)
            << "Setting flag indicating virial modification will occur"
            << std::endl;
        }
    // connect to the ParticleData to receive notifications when the maximum
    // number of particles changes
    m_pdata->getMaxParticleNumberChangeSignal()
        .connect<TensorflowCompute, &TensorflowCompute<M>::reallocate>(this);
    }

template <TFCommMode M>
<<<<<<< HEAD
void TensorflowCompute<M>::reallocate()
    {
    assert(m_pdata);

    // we won't ever override positions,
    // but the recieve method does exist
    // so we'll cast away until I make a version
    // of TFArrayComm that can't override array
    _positions_comm = TFArrayComm<M, Scalar4>(
        const_cast<GlobalArray<Scalar4>&>(m_pdata->getPositions()), "positions");
    _forces_comm = TFArrayComm<M, Scalar4>(m_force, "forces");
    // In cuda, an array of size 0 breaks things. So even if we aren"t using
    // neighborlist we need to make it size > 0
    if (_nneighs > 0)
        {
        GlobalArray<Scalar4> tmp(std::max(1U, _nneighs * m_pdata->getMaxN()), m_exec_conf);
        _nlist_array.swap(tmp);
        _nlist_comm = TFArrayComm<M, Scalar4>(_nlist_array, "nlist");
        }
    // virial is made with maxN, not N
    GlobalArray<Scalar>  tmp2(9 * m_pdata->getMaxN(), m_exec_conf);
    _virial_array.swap(tmp2);
    _virial_comm =  TFArrayComm<M, Scalar>(_virial_array, "virial");
    _virial_comm.memsetArray(0);
    }

template <TFCommMode M>
TensorflowCompute<M>::~TensorflowCompute()
    {
    delete _tasklock;
    }
=======
void TensorflowCompute<M>::reallocate() {
  assert(m_pdata);

  // we won't ever override positions,
  // but the recieve method does exist
  // so we'll cast away until I make a version
  // of TFArrayComm that can't override array
  _positions_comm = TFArrayComm<M, Scalar4>(
      const_cast<GlobalArray<Scalar4>&>(m_pdata->getPositions()), "positions", m_exec_conf);
  _forces_comm = TFArrayComm<M, Scalar4>(m_force, "forces", m_exec_conf);
  // In cuda, an array of size 0 breaks things. So even if we aren"t using
  // neighborlist we need to make it size > 0
  if (_nneighs > 0) {
    GlobalArray<Scalar4> tmp(std::max(1U, _nneighs * m_pdata->getMaxN()), m_exec_conf);
    _nlist_array.swap(tmp);
    _nlist_comm = TFArrayComm<M, Scalar4>(_nlist_array, "nlist", m_exec_conf);
  }
  // virial is made with maxN, not N
  GlobalArray<Scalar>  tmp2(9 * m_pdata->getMaxN(), m_exec_conf);
  _virial_array.swap(tmp2);
  _virial_comm =  TFArrayComm<M, Scalar>(_virial_array, "virial", m_exec_conf);
  _virial_comm.memsetArray(0);
}

template <TFCommMode M>
TensorflowCompute<M>::~TensorflowCompute() {

}
>>>>>>> 3f36533c

/*! Perform the needed calculations
    \param timestep Current time step of the simulation
*/
template <TFCommMode M>
void TensorflowCompute<M>::computeForces(unsigned int timestep)
    {
    if (timestep % _period == 0)
        {
        if (m_prof) m_prof->push("TensorflowCompute<M>");
        if (m_prof) m_prof->push("TensorflowCompute<M>::Preparing Data for TF");
        // nneighs == 0 send positions only
        if (_nneighs > 0)
            {
            // Update the neighborlist
            m_nlist->compute(timestep);
            if (m_prof) m_prof->push("TensorflowCompute<M>::reshapeNeighbors");
            prepareNeighbors();
            if (m_prof) m_prof->pop();
            }

        if (m_prof) m_prof->pop(); //preparing data

        // positions and forces are ready. Now we send
        if (_force_mode == FORCE_MODE::hoomd2tf)
            {
            if(_ref_forces.empty())
                {
                _forces_comm.receiveArray(m_pdata->getNetForce());
                }
            else
                {
                sumReferenceForces();
                }
            }

        finishUpdate(timestep);

        if (m_prof) m_prof->push("TensorflowCompute<M>::Force Update");

        // now we receive virial from the update.
        if(_force_mode == FORCE_MODE::tf2hoomd) {
            receiveVirial();
            }
        if (m_prof) m_prof->pop();  // force update

#ifdef ENABLE_CUDA
        if(M == TFCommMode::GPU)
            cudaDeviceSynchronize();
#endif // ENABLE_CUDA

        if (m_prof) m_prof->pop();  // compute
        }
    }

template <TFCommMode M>
<<<<<<< HEAD
void TensorflowCompute<M>::finishUpdate(unsigned int timestep)
    {
    if (m_prof) m_prof->push("TensorflowCompute<M>::Awaiting TF Update");
    _py_self.attr("finish_update")(timestep);
    // _tasklock->await();
    if (m_prof) m_prof->pop();
    }
=======
void TensorflowCompute<M>::finishUpdate(unsigned int timestep) {
  if (m_prof) m_prof->push("TensorflowCompute<M>::Awaiting TF Update");
  _py_self.attr("finish_update")(timestep);
  if (m_prof) m_prof->pop();
}
>>>>>>> 3f36533c

template <TFCommMode M>
void TensorflowCompute<M>::sumReferenceForces()
    {
    _forces_comm.memsetArray(0);
    ArrayHandle<Scalar4> dest(m_force, access_location::host,
        access_mode::overwrite);

    for (auto const& forces : _ref_forces)
        {
        ArrayHandle<Scalar4> src(forces->getForceArray(), access_location::host,
            access_mode::read);
        for (unsigned int i = 0; i < m_pdata->getN(); i++)
            {
            dest.data[i].x += src.data[i].x;
            dest.data[i].y += src.data[i].y;
            dest.data[i].z += src.data[i].z;
            dest.data[i].w += src.data[i].w;
            }
        }
    }

template <TFCommMode M>
void TensorflowCompute<M>::receiveVirial()
    {
    ArrayHandle<Scalar> dest(m_virial, access_location::host,
        access_mode::readwrite);
    ArrayHandle<Scalar> src(_virial_array, access_location::host,
        access_mode::read);
    for (unsigned int i = 0; i < m_pdata->getN(); i++)
        {
        dest.data[0 * getVirialPitch() + i] += src.data[i * 9 + 0];  // xx
        dest.data[1 * getVirialPitch() + i] += src.data[i * 9 + 1];  // xy
        dest.data[2 * getVirialPitch() + i] += src.data[i * 9 + 2];  // xz
        dest.data[3 * getVirialPitch() + i] += src.data[i * 9 + 4];  // yy
        dest.data[4 * getVirialPitch() + i] += src.data[i * 9 + 5];  // yz
        dest.data[5 * getVirialPitch() + i] += src.data[i * 9 + 8];  // zz
        }
    }

template <TFCommMode M>
void TensorflowCompute<M>::prepareNeighbors()
    {
    // create ptr at offset to where neighbors go
    ArrayHandle<Scalar4> buffer_array(_nlist_array, access_location::host,
        access_mode::overwrite);
    Scalar4* buffer = buffer_array.data;
    //zero out buffer
    memset(buffer, 0, _nlist_array.getNumElements() * sizeof(Scalar4));
    unsigned int* nnoffset =
        (unsigned int*)calloc(m_pdata->getMaxN(), sizeof(unsigned int));

    // These snippets taken from md/TablePotentials.cc

    // access the neighbor list
    ArrayHandle<Scalar4> h_pos(
        m_pdata->getPositions(), access_location::host, access_mode::read);
    
    ArrayHandle<unsigned int> h_n_neigh(
        m_nlist->getNNeighArray(), access_location::host, access_mode::read);
    
    ArrayHandle<unsigned int> h_nlist(
        m_nlist->getNListArray(), access_location::host, access_mode::read);
    
    ArrayHandle<unsigned int> h_head_list(
        m_nlist->getHeadList(), access_location::host, access_mode::read);

    // need for periodic image correction
    const BoxDim& box = m_pdata->getBox();

    // for each particle
    for (int i = 0; i < (int)m_pdata->getN(); i++)
        {
        // access the particle's position and type (MEM TRANSFER: 4 scalars)
        Scalar3 pi =
            make_scalar3(h_pos.data[i].x, h_pos.data[i].y, h_pos.data[i].z);
        const unsigned int head_i = h_head_list.data[i];

        // loop over all of the neighbors of this particle
        const unsigned int size = (unsigned int)h_n_neigh.data[i];
        unsigned int j = 0;

        if (_nneighs < size)
            m_exec_conf->msg->error()
                << "Overflow in nlist! Only "
                << _nneighs
                << " space but there are "
                << size
                << " neighbors."
                << std::endl;
        for (; j < size; j++)
            {

            // access the index of this neighbor
            unsigned int k = h_nlist.data[head_i + j];

            // calculate dr
            Scalar3 pk =
                make_scalar3(h_pos.data[k].x, h_pos.data[k].y, h_pos.data[k].z);
            Scalar3 dx = pk - pi;

            // apply periodic boundary conditions
            dx = box.minImage(dx);
            if((i * _nneighs + nnoffset[i]) >=  _nlist_array.getNumElements())
                std::cout
                    << "Error: "
                    << i
                    << " "
                    <<  m_pdata->getMaxN()
                    << " "
                    << (i * _nneighs + nnoffset[i])
                    << " "
                    << _nlist_array.getNumElements()
                    << std::endl;
            if (dx.x * dx.x + dx.y * dx.y + dx.z * dx.z > _r_cut * _r_cut) continue;
            buffer[i * _nneighs + nnoffset[i]].x = dx.x;
            buffer[i * _nneighs + nnoffset[i]].y = dx.y;
            buffer[i * _nneighs + nnoffset[i]].z = dx.z;
            buffer[i * _nneighs + nnoffset[i]].w = h_pos.data[k].w;
            nnoffset[i]++;
            //TODO: Why is k so big?
            if (m_nlist->getStorageMode() == NeighborList::half && k < m_pdata->getN())
                {
                buffer[k * _nneighs + nnoffset[k]].x = -dx.x;
                buffer[k * _nneighs + nnoffset[k]].y = -dx.y;
                buffer[k * _nneighs + nnoffset[k]].z = -dx.z;
                buffer[k * _nneighs + nnoffset[k]].w = h_pos.data[i].w;
                nnoffset[k]++;
                }
            }
        }

    free(nnoffset);
    }

template <TFCommMode M>
Scalar TensorflowCompute<M>::getLogValue(const std::string& quantity,
                                         unsigned int timestep)
    {
    // not really sure why this has to be implemented by this class...
    if (quantity == m_log_name)
        {
        compute(timestep);
        return calcEnergySum();
        }
    else
        {
        this->m_exec_conf->msg->error()
            << "tensorflow:"
            << quantity
            << " is not a valid log quantity"
            << std::endl;
        throw std::runtime_error("Error getting log value");
        }
    }

//these below are how we communicate memory addresses to TF
template<TFCommMode M>
int64_t TensorflowCompute<M>::getForcesBuffer() const { return _forces_comm.getAddress();}
template<TFCommMode M>
int64_t TensorflowCompute<M>::getPositionsBuffer() const {return _positions_comm.getAddress();}
template<TFCommMode M>
int64_t TensorflowCompute<M>::getVirialBuffer() const {return _virial_comm.getAddress();}
template<TFCommMode M>
int64_t TensorflowCompute<M>::getNlistBuffer() const {return _nlist_comm.getAddress();}

template<TFCommMode M>
std::vector<Scalar4> TensorflowCompute<M>::getPositionsArray() const {return _positions_comm.getArray();}
template<TFCommMode M>
std::vector<Scalar4> TensorflowCompute<M>::getNlistArray() const {return _nlist_comm.getArray();}
template<TFCommMode M>
std::vector<Scalar4> TensorflowCompute<M>::getForcesArray() const {return _forces_comm.getArray();}
template<TFCommMode M>
std::vector<Scalar> TensorflowCompute<M>::getVirialArray() const {return _virial_comm.getArray();}

/*! Export the CPU Compute to be visible in the python module
 */
void hoomd_tf::export_TensorflowCompute(pybind11::module& m)
    {

      //need to export halfstephook, since it's not exported anywhere else
    pybind11::class_<HalfStepHook, std::shared_ptr<HalfStepHook> >(m, "HalfStepHook");


<<<<<<< HEAD
    pybind11::class_<TensorflowCompute<TFCommMode::CPU>,
                     std::shared_ptr<TensorflowCompute<TFCommMode::CPU> >,
                     ForceCompute>(m, "TensorflowCompute")
        .def(pybind11::init< pybind11::object&,
            std::shared_ptr<SystemDefinition>,
            std::shared_ptr<NeighborList>,
            Scalar,
            unsigned int,
            FORCE_MODE,
            unsigned int,
            TaskLock*>())
        .def("getPositionsBuffer",
            &TensorflowCompute<TFCommMode::CPU>::getPositionsBuffer,
            pybind11::return_value_policy::reference)
        .def("getNlistBuffer",
            &TensorflowCompute<TFCommMode::CPU>::getNlistBuffer,
            pybind11::return_value_policy::reference)
        .def("getForcesBuffer",
            &TensorflowCompute<TFCommMode::CPU>::getForcesBuffer,
            pybind11::return_value_policy::reference)
        .def("getVirialBuffer",
            &TensorflowCompute<TFCommMode::CPU>::getVirialBuffer,
            pybind11::return_value_policy::reference)
        .def("getPositionsArray",
            &TensorflowCompute<TFCommMode::CPU>::getPositionsArray,
            pybind11::return_value_policy::take_ownership)
        .def("getNlistArray",
            &TensorflowCompute<TFCommMode::CPU>::getNlistArray,
            pybind11::return_value_policy::take_ownership)
        .def("getForcesArray",
            &TensorflowCompute<TFCommMode::CPU>::getForcesArray,
            pybind11::return_value_policy::take_ownership)
        .def("getVirialArray",
            &TensorflowCompute<TFCommMode::CPU>::getVirialArray,
            pybind11::return_value_policy::take_ownership)
        .def("isDoublePrecision",
            &TensorflowCompute<TFCommMode::CPU>::isDoublePrecision)
        .def("getVirialPitch",
            &TensorflowCompute<TFCommMode::CPU>::getVirialPitch)
        .def("hook",
            &TensorflowCompute<TFCommMode::CPU>::getHook)
        .def("addReferenceForce",
            &TensorflowCompute<TFCommMode::CPU>::addReferenceForce)
=======
    pybind11::class_<TensorflowCompute<TFCommMode::CPU>, std::shared_ptr<TensorflowCompute<TFCommMode::CPU> >, ForceCompute>(m, "TensorflowCompute")
        .def(pybind11::init< pybind11::object&, std::shared_ptr<SystemDefinition>, std::shared_ptr<NeighborList>, Scalar, unsigned int, FORCE_MODE, unsigned int>())
        .def("getPositionsBuffer", &TensorflowCompute<TFCommMode::CPU>::getPositionsBuffer, pybind11::return_value_policy::reference)
        .def("getNlistBuffer", &TensorflowCompute<TFCommMode::CPU>::getNlistBuffer, pybind11::return_value_policy::reference)
        .def("getForcesBuffer", &TensorflowCompute<TFCommMode::CPU>::getForcesBuffer, pybind11::return_value_policy::reference)
        .def("getVirialBuffer", &TensorflowCompute<TFCommMode::CPU>::getVirialBuffer, pybind11::return_value_policy::reference)
        .def("getPositionsArray", &TensorflowCompute<TFCommMode::CPU>::getPositionsArray, pybind11::return_value_policy::take_ownership)
        .def("getNlistArray", &TensorflowCompute<TFCommMode::CPU>::getNlistArray, pybind11::return_value_policy::take_ownership)
        .def("getForcesArray", &TensorflowCompute<TFCommMode::CPU>::getForcesArray, pybind11::return_value_policy::take_ownership)
        .def("getVirialArray", &TensorflowCompute<TFCommMode::CPU>::getVirialArray, pybind11::return_value_policy::take_ownership)
        .def("isDoublePrecision", &TensorflowCompute<TFCommMode::CPU>::isDoublePrecision)
        .def("getVirialPitch", &TensorflowCompute<TFCommMode::CPU>::getVirialPitch)
        .def("hook", &TensorflowCompute<TFCommMode::CPU>::getHook)
        .def("addReferenceForce", &TensorflowCompute<TFCommMode::CPU>::addReferenceForce)
>>>>>>> 3f36533c
    ;
    pybind11::enum_<FORCE_MODE>(m, "FORCE_MODE")
        .value("tf2hoomd", FORCE_MODE::tf2hoomd)
        .value("hoomd2tf", FORCE_MODE::hoomd2tf)
    ;
    }

// ********************************
// here follows the code for TensorflowCompute on the GPU

#ifdef ENABLE_CUDA

TensorflowComputeGPU::TensorflowComputeGPU(pybind11::object& py_self,
            std::shared_ptr<SystemDefinition> sysdef,
            std::shared_ptr<NeighborList> nlist,
<<<<<<< HEAD
            Scalar r_cut,
            unsigned int nneighs,
            FORCE_MODE force_mode,
            unsigned int period,
            TaskLock* tasklock)
     : TensorflowCompute(py_self, sysdef, nlist, r_cut, nneighs, force_mode, period, tasklock)
    {
=======
             Scalar r_cut, unsigned int nneighs,
             FORCE_MODE force_mode, unsigned int period)
     : TensorflowCompute(py_self, sysdef, nlist, r_cut, nneighs, force_mode, period)
{
>>>>>>> 3f36533c

    //want nlist on stream 0 since a nlist rebuild is
    //called just before prepareNeighbors
    _streams[0] = 0;
    for(unsigned int i = 1; i < _nstreams; i++)
        {
        cudaStreamCreate(&(_streams[i]));
        //_streams[i] = 0;
        CHECK_CUDA_ERROR();
        }

    if(_nneighs > 0)
        {
        _nneighs = std::min(m_nlist->getNListArray().getPitch(),nneighs);
        if(_nneighs != nneighs)
            {
            m_exec_conf->msg->notice(2)
                << "set nneighs to be "
                << _nneighs
                << " to match GPU nlist array pitch"
                << std::endl;
            }
        }
    reallocate(); //must be called so streams are correctly set
    m_tuner.reset(new Autotuner(32, 1024, 32, 5, 100000, "tensorflow", m_exec_conf));
    }

void TensorflowComputeGPU::reallocate()  {
    TensorflowCompute::reallocate();
    _nlist_comm.setCudaStream(_streams[0]);
    _virial_comm.setCudaStream(_streams[1]);
    _forces_comm.setCudaStream(_streams[2]);
    _positions_comm.setCudaStream(_streams[3]);

    }

void TensorflowComputeGPU::setAutotunerParams(bool enable, unsigned int period)
    {
    TensorflowCompute::setAutotunerParams(enable, period);
    m_tuner->setPeriod(period);
    m_tuner->setEnabled(enable);
    }

void TensorflowComputeGPU::prepareNeighbors() {

    ArrayHandle<Scalar4> d_nlist_array(_nlist_array,
        access_location::device,
        access_mode::overwrite);
    ArrayHandle<unsigned int> d_n_neigh(m_nlist->getNNeighArray(),
        access_location::device,
        access_mode::read);
    ArrayHandle<unsigned int> d_nlist(m_nlist->getNListArray(),
        access_location::device,
        access_mode::read);
    ArrayHandle<unsigned int> d_head_list(m_nlist->getHeadList(),
        access_location::device,
        access_mode::read);
    ArrayHandle<Scalar4> d_pos(m_pdata->getPositions(),
        access_location::device,
        access_mode::read);
    m_tuner->begin();
    gpu_reshape_nlist(d_nlist_array.data,
        d_pos.data,
        m_pdata->getN(),
        _nneighs,
        m_pdata->getNGhosts(),
        m_pdata->getBox(),
        d_n_neigh.data,
        d_nlist.data,
        d_head_list.data,
        this->m_nlist->getNListArray().getPitch(),
        m_tuner->getParam(),
        m_exec_conf->getComputeCapability(),
        m_exec_conf->dev_prop.maxTexture1DLinear,
        _r_cut,
        _nlist_comm.getCudaStream());

    if(m_exec_conf->isCUDAErrorCheckingEnabled())
        CHECK_CUDA_ERROR();
    m_tuner->end();
    }

void TensorflowComputeGPU::receiveVirial() {
    ArrayHandle<Scalar> h_virial(m_virial, access_location::device, access_mode::overwrite);
    ArrayHandle<Scalar> tf_h_virial(_virial_array, access_location::device, access_mode::read);
    gpu_add_virial(h_virial.data,
        tf_h_virial.data,
        m_pdata->getN(),
        getVirialPitch(),
        _virial_comm.getCudaStream());
    }

void TensorflowComputeGPU::sumReferenceForces() {
    _forces_comm.memsetArray(0);
    ArrayHandle<Scalar4> dest(m_force, access_location::device,
        access_mode::overwrite);
    for (auto const& forces : _ref_forces)
        {
        ArrayHandle<Scalar4> src(forces->getForceArray(),
            access_location::device,
            access_mode::read);
        gpu_add_scalar4(dest.data,
            src.data,
            m_force.getNumElements(),
            _forces_comm.getCudaStream());
        }
    }
/* Export the GPU Compute to be visible in the python module
 */
void hoomd_tf::export_TensorflowComputeGPU(pybind11::module& m)
    {
<<<<<<< HEAD
    pybind11::class_<TensorflowComputeGPU,
                     std::shared_ptr<TensorflowComputeGPU>,
                     ForceCompute>(m, "TensorflowComputeGPU")
        .def(pybind11::init< pybind11::object&,
            std::shared_ptr<SystemDefinition>,
            std::shared_ptr<NeighborList>,
            Scalar,
            unsigned int,
            FORCE_MODE,
            unsigned int,
            TaskLock*>())
        .def("getPositionsBuffer",
            &TensorflowComputeGPU::getPositionsBuffer,
            pybind11::return_value_policy::reference)
        .def("getNlistBuffer",
            &TensorflowComputeGPU::getNlistBuffer,
            pybind11::return_value_policy::reference)
        .def("getForcesBuffer",
            &TensorflowComputeGPU::getForcesBuffer,
            pybind11::return_value_policy::reference)
        .def("getVirialBuffer",
            &TensorflowComputeGPU::getVirialBuffer,
            pybind11::return_value_policy::reference)
        .def("getPositionsArray",
            &TensorflowComputeGPU::getPositionsArray,
            pybind11::return_value_policy::take_ownership)
        .def("getNlistArray",
            &TensorflowComputeGPU::getNlistArray,
            pybind11::return_value_policy::take_ownership)
        .def("getForcesArray",
            &TensorflowComputeGPU::getForcesArray,
            pybind11::return_value_policy::take_ownership)
        .def("getVirialArray",
            &TensorflowComputeGPU::getVirialArray,
            pybind11::return_value_policy::take_ownership)
        .def("isDoublePrecision",
            &TensorflowComputeGPU::isDoublePrecision)
        .def("getVirialPitch",
            &TensorflowComputeGPU::getVirialPitch)
        .def("hook",
            &TensorflowComputeGPU::getHook)
        .def("addReferenceForce",
            &TensorflowComputeGPU::addReferenceForce)
        ;
=======
    pybind11::class_<TensorflowComputeGPU, std::shared_ptr<TensorflowComputeGPU>, ForceCompute>(m, "TensorflowComputeGPU")
        .def(pybind11::init< pybind11::object&, std::shared_ptr<SystemDefinition>, std::shared_ptr<NeighborList>, Scalar, unsigned int, FORCE_MODE, unsigned int>())
        .def("getPositionsBuffer", &TensorflowComputeGPU::getPositionsBuffer, pybind11::return_value_policy::reference)
        .def("getNlistBuffer", &TensorflowComputeGPU::getNlistBuffer, pybind11::return_value_policy::reference)
        .def("getForcesBuffer", &TensorflowComputeGPU::getForcesBuffer, pybind11::return_value_policy::reference)
        .def("getVirialBuffer", &TensorflowComputeGPU::getVirialBuffer, pybind11::return_value_policy::reference)
        .def("getPositionsArray", &TensorflowComputeGPU::getPositionsArray, pybind11::return_value_policy::take_ownership)
        .def("getNlistArray", &TensorflowComputeGPU::getNlistArray, pybind11::return_value_policy::take_ownership)
        .def("getForcesArray", &TensorflowComputeGPU::getForcesArray, pybind11::return_value_policy::take_ownership)
        .def("getVirialArray", &TensorflowComputeGPU::getVirialArray, pybind11::return_value_policy::take_ownership)
        .def("isDoublePrecision", &TensorflowComputeGPU::isDoublePrecision)
        .def("getVirialPitch", &TensorflowComputeGPU::getVirialPitch)
        .def("hook", &TensorflowComputeGPU::getHook)
        .def("addReferenceForce", &TensorflowComputeGPU::addReferenceForce)
    ;
>>>>>>> 3f36533c
    }

#endif // ENABLE_CUDA<|MERGE_RESOLUTION|>--- conflicted
+++ resolved
@@ -28,20 +28,14 @@
  */
 template <TFCommMode M>
 TensorflowCompute<M>::TensorflowCompute(
-<<<<<<< HEAD
     pybind11::object& py_self,
     std::shared_ptr<SystemDefinition> sysdef,
     std::shared_ptr<NeighborList> nlist,
     Scalar r_cut,
     unsigned int nneighs,
     FORCE_MODE force_mode,
-    unsigned int period,
-    TaskLock* tasklock)
-=======
-    pybind11::object& py_self, std::shared_ptr<SystemDefinition> sysdef,
-    std::shared_ptr<NeighborList> nlist, Scalar r_cut, unsigned int nneighs,
-    FORCE_MODE force_mode, unsigned int period)
->>>>>>> 3f36533c
+    unsigned int period)
+
     : ForceCompute(sysdef),
       _py_self(py_self),
       //Why? Because I cannot get pybind to export multiple inheritance
@@ -55,23 +49,8 @@
       _r_cut(r_cut),
       _nneighs(nneighs),
       _force_mode(force_mode),
-<<<<<<< HEAD
-      _period(period),
-      _tasklock(tasklock)
-    {
-=======
-      _period(period){
-  m_exec_conf->msg->notice(2)
-      << "Starting TensorflowCompute "
-      << std::endl;
-  reallocate();
-  m_exec_conf->msg->notice(2) << "completed reallocate" << std::endl;
-  m_log_name = std::string("tensorflow");
-  auto flags = this->m_pdata->getFlags();
-  if (_force_mode == FORCE_MODE::tf2hoomd) {
-    // flags[pdata_flag::isotropic_virial] = 1;
-    flags[pdata_flag::pressure_tensor] = 1;
->>>>>>> 3f36533c
+      _period(period)
+    {
     m_exec_conf->msg->notice(2)
         << "Starting TensorflowCompute "
         << std::endl;
@@ -94,7 +73,6 @@
     }
 
 template <TFCommMode M>
-<<<<<<< HEAD
 void TensorflowCompute<M>::reallocate()
     {
     assert(m_pdata);
@@ -104,8 +82,10 @@
     // so we'll cast away until I make a version
     // of TFArrayComm that can't override array
     _positions_comm = TFArrayComm<M, Scalar4>(
-        const_cast<GlobalArray<Scalar4>&>(m_pdata->getPositions()), "positions");
-    _forces_comm = TFArrayComm<M, Scalar4>(m_force, "forces");
+        const_cast<GlobalArray<Scalar4>&>(m_pdata->getPositions()),
+        "positions",
+        m_exec_conf);
+    _forces_comm = TFArrayComm<M, Scalar4>(m_force, "forces", m_exec_conf);
     // In cuda, an array of size 0 breaks things. So even if we aren"t using
     // neighborlist we need to make it size > 0
     if (_nneighs > 0)
@@ -117,45 +97,12 @@
     // virial is made with maxN, not N
     GlobalArray<Scalar>  tmp2(9 * m_pdata->getMaxN(), m_exec_conf);
     _virial_array.swap(tmp2);
-    _virial_comm =  TFArrayComm<M, Scalar>(_virial_array, "virial");
+    _virial_comm =  TFArrayComm<M, Scalar>(_virial_array, "virial", m_exec_conf);
     _virial_comm.memsetArray(0);
     }
 
 template <TFCommMode M>
-TensorflowCompute<M>::~TensorflowCompute()
-    {
-    delete _tasklock;
-    }
-=======
-void TensorflowCompute<M>::reallocate() {
-  assert(m_pdata);
-
-  // we won't ever override positions,
-  // but the recieve method does exist
-  // so we'll cast away until I make a version
-  // of TFArrayComm that can't override array
-  _positions_comm = TFArrayComm<M, Scalar4>(
-      const_cast<GlobalArray<Scalar4>&>(m_pdata->getPositions()), "positions", m_exec_conf);
-  _forces_comm = TFArrayComm<M, Scalar4>(m_force, "forces", m_exec_conf);
-  // In cuda, an array of size 0 breaks things. So even if we aren"t using
-  // neighborlist we need to make it size > 0
-  if (_nneighs > 0) {
-    GlobalArray<Scalar4> tmp(std::max(1U, _nneighs * m_pdata->getMaxN()), m_exec_conf);
-    _nlist_array.swap(tmp);
-    _nlist_comm = TFArrayComm<M, Scalar4>(_nlist_array, "nlist", m_exec_conf);
-  }
-  // virial is made with maxN, not N
-  GlobalArray<Scalar>  tmp2(9 * m_pdata->getMaxN(), m_exec_conf);
-  _virial_array.swap(tmp2);
-  _virial_comm =  TFArrayComm<M, Scalar>(_virial_array, "virial", m_exec_conf);
-  _virial_comm.memsetArray(0);
-}
-
-template <TFCommMode M>
-TensorflowCompute<M>::~TensorflowCompute() {
-
-}
->>>>>>> 3f36533c
+TensorflowCompute<M>::~TensorflowCompute(){}
 
 /*! Perform the needed calculations
     \param timestep Current time step of the simulation
@@ -212,21 +159,13 @@
     }
 
 template <TFCommMode M>
-<<<<<<< HEAD
 void TensorflowCompute<M>::finishUpdate(unsigned int timestep)
     {
     if (m_prof) m_prof->push("TensorflowCompute<M>::Awaiting TF Update");
     _py_self.attr("finish_update")(timestep);
-    // _tasklock->await();
     if (m_prof) m_prof->pop();
     }
-=======
-void TensorflowCompute<M>::finishUpdate(unsigned int timestep) {
-  if (m_prof) m_prof->push("TensorflowCompute<M>::Awaiting TF Update");
-  _py_self.attr("finish_update")(timestep);
-  if (m_prof) m_prof->pop();
-}
->>>>>>> 3f36533c
+
 
 template <TFCommMode M>
 void TensorflowCompute<M>::sumReferenceForces()
@@ -411,7 +350,6 @@
     pybind11::class_<HalfStepHook, std::shared_ptr<HalfStepHook> >(m, "HalfStepHook");
 
 
-<<<<<<< HEAD
     pybind11::class_<TensorflowCompute<TFCommMode::CPU>,
                      std::shared_ptr<TensorflowCompute<TFCommMode::CPU> >,
                      ForceCompute>(m, "TensorflowCompute")
@@ -421,8 +359,7 @@
             Scalar,
             unsigned int,
             FORCE_MODE,
-            unsigned int,
-            TaskLock*>())
+            unsigned int>())
         .def("getPositionsBuffer",
             &TensorflowCompute<TFCommMode::CPU>::getPositionsBuffer,
             pybind11::return_value_policy::reference)
@@ -455,22 +392,7 @@
             &TensorflowCompute<TFCommMode::CPU>::getHook)
         .def("addReferenceForce",
             &TensorflowCompute<TFCommMode::CPU>::addReferenceForce)
-=======
-    pybind11::class_<TensorflowCompute<TFCommMode::CPU>, std::shared_ptr<TensorflowCompute<TFCommMode::CPU> >, ForceCompute>(m, "TensorflowCompute")
-        .def(pybind11::init< pybind11::object&, std::shared_ptr<SystemDefinition>, std::shared_ptr<NeighborList>, Scalar, unsigned int, FORCE_MODE, unsigned int>())
-        .def("getPositionsBuffer", &TensorflowCompute<TFCommMode::CPU>::getPositionsBuffer, pybind11::return_value_policy::reference)
-        .def("getNlistBuffer", &TensorflowCompute<TFCommMode::CPU>::getNlistBuffer, pybind11::return_value_policy::reference)
-        .def("getForcesBuffer", &TensorflowCompute<TFCommMode::CPU>::getForcesBuffer, pybind11::return_value_policy::reference)
-        .def("getVirialBuffer", &TensorflowCompute<TFCommMode::CPU>::getVirialBuffer, pybind11::return_value_policy::reference)
-        .def("getPositionsArray", &TensorflowCompute<TFCommMode::CPU>::getPositionsArray, pybind11::return_value_policy::take_ownership)
-        .def("getNlistArray", &TensorflowCompute<TFCommMode::CPU>::getNlistArray, pybind11::return_value_policy::take_ownership)
-        .def("getForcesArray", &TensorflowCompute<TFCommMode::CPU>::getForcesArray, pybind11::return_value_policy::take_ownership)
-        .def("getVirialArray", &TensorflowCompute<TFCommMode::CPU>::getVirialArray, pybind11::return_value_policy::take_ownership)
-        .def("isDoublePrecision", &TensorflowCompute<TFCommMode::CPU>::isDoublePrecision)
-        .def("getVirialPitch", &TensorflowCompute<TFCommMode::CPU>::getVirialPitch)
-        .def("hook", &TensorflowCompute<TFCommMode::CPU>::getHook)
-        .def("addReferenceForce", &TensorflowCompute<TFCommMode::CPU>::addReferenceForce)
->>>>>>> 3f36533c
+
     ;
     pybind11::enum_<FORCE_MODE>(m, "FORCE_MODE")
         .value("tf2hoomd", FORCE_MODE::tf2hoomd)
@@ -486,20 +408,12 @@
 TensorflowComputeGPU::TensorflowComputeGPU(pybind11::object& py_self,
             std::shared_ptr<SystemDefinition> sysdef,
             std::shared_ptr<NeighborList> nlist,
-<<<<<<< HEAD
             Scalar r_cut,
             unsigned int nneighs,
             FORCE_MODE force_mode,
-            unsigned int period,
-            TaskLock* tasklock)
-     : TensorflowCompute(py_self, sysdef, nlist, r_cut, nneighs, force_mode, period, tasklock)
-    {
-=======
-             Scalar r_cut, unsigned int nneighs,
-             FORCE_MODE force_mode, unsigned int period)
+            unsigned int period)
      : TensorflowCompute(py_self, sysdef, nlist, r_cut, nneighs, force_mode, period)
-{
->>>>>>> 3f36533c
+    {
 
     //want nlist on stream 0 since a nlist rebuild is
     //called just before prepareNeighbors
@@ -611,7 +525,6 @@
  */
 void hoomd_tf::export_TensorflowComputeGPU(pybind11::module& m)
     {
-<<<<<<< HEAD
     pybind11::class_<TensorflowComputeGPU,
                      std::shared_ptr<TensorflowComputeGPU>,
                      ForceCompute>(m, "TensorflowComputeGPU")
@@ -621,8 +534,7 @@
             Scalar,
             unsigned int,
             FORCE_MODE,
-            unsigned int,
-            TaskLock*>())
+            unsigned int>())
         .def("getPositionsBuffer",
             &TensorflowComputeGPU::getPositionsBuffer,
             pybind11::return_value_policy::reference)
@@ -656,23 +568,6 @@
         .def("addReferenceForce",
             &TensorflowComputeGPU::addReferenceForce)
         ;
-=======
-    pybind11::class_<TensorflowComputeGPU, std::shared_ptr<TensorflowComputeGPU>, ForceCompute>(m, "TensorflowComputeGPU")
-        .def(pybind11::init< pybind11::object&, std::shared_ptr<SystemDefinition>, std::shared_ptr<NeighborList>, Scalar, unsigned int, FORCE_MODE, unsigned int>())
-        .def("getPositionsBuffer", &TensorflowComputeGPU::getPositionsBuffer, pybind11::return_value_policy::reference)
-        .def("getNlistBuffer", &TensorflowComputeGPU::getNlistBuffer, pybind11::return_value_policy::reference)
-        .def("getForcesBuffer", &TensorflowComputeGPU::getForcesBuffer, pybind11::return_value_policy::reference)
-        .def("getVirialBuffer", &TensorflowComputeGPU::getVirialBuffer, pybind11::return_value_policy::reference)
-        .def("getPositionsArray", &TensorflowComputeGPU::getPositionsArray, pybind11::return_value_policy::take_ownership)
-        .def("getNlistArray", &TensorflowComputeGPU::getNlistArray, pybind11::return_value_policy::take_ownership)
-        .def("getForcesArray", &TensorflowComputeGPU::getForcesArray, pybind11::return_value_policy::take_ownership)
-        .def("getVirialArray", &TensorflowComputeGPU::getVirialArray, pybind11::return_value_policy::take_ownership)
-        .def("isDoublePrecision", &TensorflowComputeGPU::isDoublePrecision)
-        .def("getVirialPitch", &TensorflowComputeGPU::getVirialPitch)
-        .def("hook", &TensorflowComputeGPU::getHook)
-        .def("addReferenceForce", &TensorflowComputeGPU::addReferenceForce)
-    ;
->>>>>>> 3f36533c
     }
 
 #endif // ENABLE_CUDA