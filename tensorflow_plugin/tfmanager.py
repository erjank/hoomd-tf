# Copyright (c) 2018 Andrew White at the University of Rochester
# This file is part of the Hoomd-Tensorflow plugin developed by Andrew White

import tensorflow as tf
import numpy as np
import sys
import logging
import os
import pickle
import cProfile
import queue
import time

saver_args = {'max_to_keep': 1000}


def main(q, tasklock, write_tensorboard=False, profile=False):

    tfm_args = q.get()
    tfm = TFManager(q=q, tasklock=tasklock,
                    write_tensorboard=write_tensorboard, **tfm_args)
    if(profile):
        cProfile.runctx('tfm.start_loop()', globals(),
                        locals(), filename='tf_profile.out')
    else:
        tfm.start_loop()


def load_op_library(op):
    import hoomd.tensorflow_plugin
    path = hoomd.tensorflow_plugin.__path__[0]
    try:
        mod = tf.load_op_library(os.path.join(path, op,
                                              'lib_{}_op.so'.format(op)))
    except IOError:
        raise IOError('Unable to load OP {}'.format(op))
    return mod


class TFManager:
<<<<<<< HEAD
    def __init__(self, graph_info, device,q, tasklock,
                positions_buffer, nlist_buffer,
                forces_buffer, virial_buffer, log_filename,
                dtype, debug, write_tensorboard, use_feed,
                bootstrap, primary, bootstrap_map,
                save_period, use_xla):

=======
    def __init__(self, graph_info, device, q, tasklock,
                 positions_buffer, nlist_buffer,
                 forces_buffer, virial_buffer, log_filename,
                 dtype, debug, write_tensorboard, use_feed,
                 bootstrap, primary, bootstrap_map,
                 save_period):
>>>>>>> 396114a6
        self.primary = primary
        self.log = logging.getLogger('tensorflow')
        if not primary:
            self.log.disabled = True
        else:
            fh = logging.FileHandler(log_filename)
            self.log.addHandler(fh)
            self.log.setLevel(logging.INFO)

        self.device = device
        self.q = q
        self.tasklock = tasklock
        self.positions_buffer = positions_buffer
        self.nlist_buffer = nlist_buffer
        self.forces_buffer = forces_buffer
        self.virial_buffer = virial_buffer
        self.debug = debug
        self.step = 0
        self.graph_info = graph_info
        self.dtype = dtype
        self.write_tensorboard = write_tensorboard
        self.use_feed = use_feed
        self.save_period = save_period
        self.bootstrap = bootstrap
        self.bootstrap_map = bootstrap_map
        self.model_directory = self.graph_info['model_directory']
        self.nneighs = self.graph_info['NN']
        self.out_nodes = []
        self.summaries = None
<<<<<<< HEAD
        self.use_xla = use_xla


=======
>>>>>>> 396114a6
        self._prepare_graph()
        if graph_info['output_forces']:
            self.log.info('This TF Graph can modify forces.')
            self._prepare_forces()
        else:
            self.log.info('This TF Graph will not modify forces.')

        for n in self.graph_info['out_nodes']:
            try:
                self.out_nodes.append(tf.get_default_graph(
                        ).get_tensor_by_name(n))
            except ValueError:
                self.out_nodes.append(tf.get_default_graph(
                        ).get_operation_by_name(n))

    def _update(self, sess, feed_dict=None):

        if self.step % self.save_period == 0:
            if self.summaries is not None:
                result = sess.run(self.out_nodes + [self.summaries],
                                  feed_dict=feed_dict)
            else:
                result = sess.run(self.out_nodes, feed_dict=feed_dict)
            self._save_model(sess, result[-1])
        else:
            result = sess.run(self.out_nodes, feed_dict=feed_dict)
        self.step += 1

        return result

    def _save_model(self, sess, summaries=None):

        if not self.primary:
            return

        if self.saver is not None:
            self.log.info('Writing {} variables at TF step {}'.format(
                    len(tf.get_collection(tf.GraphKeys.GLOBAL_VARIABLES
                                          )), self.step))
            self.saver.save(sess, os.path.join(self.model_directory, 'model'),
                            global_step=self.step)
        if self.write_tensorboard and summaries is not None:
            self.log.info('Writing tensorboard at TF step {}'.format(
                    self.step))
            # last out_node should be merged summary (set in
            #  _attach_tensorboard)
            self.tb_writer.add_summary(summaries, self.step)
            self.tb_writer.flush()

    def _prepare_graph(self):
        hoomd_to_tf_module = load_op_library('hoomd2tf')
        hoomd_to_tf = hoomd_to_tf_module.hoomd_to_tf

        with tf.device(self.device):
            self.positions = hoomd_to_tf(
                address=self.positions_buffer, shape=[4],
                T=self.dtype, name='positions-input')
            self.nlist = tf.reshape(hoomd_to_tf(address=self.nlist_buffer,
                                                shape=[self.nneighs * 4],
                                                T=self.dtype,
                                                name='nlist-input'),
                                    [-1, self.nneighs, 4])
            self.log.info('initialized positions hoomd_to_tf at address {:x}'
                          ' with shape {} on {}'.format(self.positions_buffer,
                                                        self.positions.shape,
                                                        self.device))
            self.log.info('initialized nlist hoomd_to_tf at address {:x}'
                          'with shape {} on {}'.format(self.nlist_buffer,
                                                       self.nlist.shape,
                                                       self.device))
        # now cast if graph dtype are different
        if self.graph_info['dtype'] != self.dtype:
            with tf.device(self.device):
                self.positions = tf.cast(self.positions,
                                         self.graph_info['dtype'])
                self.nlist = tf.cast(self.nlist, self.graph_info['dtype'])

        input_map = {self.graph_info['nlist']: self.nlist,
                     self.graph_info['positions']: self.positions}

        if not self.graph_info['output_forces']:
            # if the graph outputs forces, add new node
            with tf.device(self.device):
                self.forces = hoomd_to_tf(address=self.forces_buffer,
                                          shape=[4], T=self.dtype,
                                          name='forces-input')
                self.log.info('initialized forces hoomd_to_tf at address {:x}'
                              ' with shape {} on {}'.format(self.forces_buffer,
                                                            self.forces.shape,
                                                            self.device))
            if self.graph_info['dtype'] != self.dtype:
                self.forces = tf.cast(self.forces, self.graph_info['dtype'])
            input_map[self.graph_info['forces']] = self.forces

        # now insert into graph
        try:
            self.graph = tf.train.import_meta_graph(os.path.join(
                    self.model_directory, 'model.meta'), input_map=input_map,
                                                    import_scope='')
        except ValueError:
            raise ValueError('Your graph ({}) must contain the'
                             ' following tensors: forces, nlist, position'
                             's'.format(os.path.join(self.model_directory,
                                                     'model.meta')))

    def _prepare_forces(self):
        # insert the output forces
        try:
            out = tf.get_default_graph().get_tensor_by_name(
                self.graph_info['forces'])
            # make sure forces will be output in correct precision to hoomd
            self.forces = tf.cast(out, self.dtype)
            if self.graph_info['virial'] is not None:
                out = tf.get_default_graph().get_tensor_by_name(
                    self.graph_info['virial'])
                # make sure forces will be output in correct precision to hoomd
                self.virial = tf.cast(out, self.dtype)
            else:
                self.log.warning('No virial computed in graph.'
                                 ' Pressure may be inaccurate!')
        except ValueError:
            raise ValueError('Your graph must contain the following'
                             ' tensors: forces, nlist, positions')
        tf_to_hoomd_module = load_op_library('tf2hoomd')
        tf_to_hoomd = tf_to_hoomd_module.tf_to_hoomd
        with tf.device(self.device):
            self.out_nodes.append(tf_to_hoomd(
                    self.forces, address=self.forces_buffer))
            self.log.info('initialized forces tf_to_hoomd at address {:x}'
                          ' with shape {} on {}'.format(self.forces_buffer,
                                                        self.forces.shape,
                                                        self.device))
        if self.graph_info['virial'] is not None:
            # virial is Nx3x3
            with tf.device(self.device):
                self.out_nodes.append(tf_to_hoomd(
                        self.virial, address=self.virial_buffer))
                self.log.info('initialized virial tf_to_hoomd at address {:x}'
                              ' with shape {} on {}'.format(self.virial_buffer,
                                                            self.virial.shape,
                                                            self.device))

    def _attach_tensorboard(self, sess):

        self.summaries = tf.summary.merge_all()
        self.tb_writer = tf.summary.FileWriter(os.path.join(
                self.model_directory, 'tensorboard'),
                                               sess.graph)

    def start_loop(self):

        self.log.info('Constructed TF Model graph')
        # make it grow as memory is needed instead of consuming all
        gpu_options = tf.GPUOptions(allow_growth=True)
<<<<<<< HEAD
        config=tf.ConfigProto(gpu_options=gpu_options)
        if self.use_xla:
            config.graph_options.optimizer_options.global_jit_level = tf.OptimizerOptions.ON_1
=======
        config = tf.ConfigProto(gpu_options=gpu_options)
>>>>>>> 396114a6
        with tf.Session(config=config) as sess:
            # resore model checkpoint if there are variables
            if len(tf.get_collection(tf.GraphKeys.GLOBAL_VARIABLES)) > 0:
                # first initialize
                self.log.info('Found trainable variables...')
                sess.run(tf.group(tf.global_variables_initializer(),
                                  tf.local_variables_initializer()))
                self.log.info('Trainable vars initialized')
                self.saver = tf.train.Saver(**saver_args)
                if self.bootstrap is not None:
                    checkpoint = tf.train.latest_checkpoint(self.bootstrap)
                    if checkpoint is None:
                        raise ValueError(
                            'Could not find '
                            'bootstrap checkpoint'
                            ' {}'.format(self.bootstrap))
                    self.log.info('Using bootstrap checkpoint'
                                  ' {}'.format(self.bootstrap))
                    # convert bootstrap map values into actual variables
                    variable_map = None
                    if self.bootstrap_map is not None:
                        variables = tf.get_collection(
                            tf.GraphKeys.GLOBAL_VARIABLES)
                        variable_map = dict()
                        for k, vname in self.bootstrap_map.items():
                            value = None
                            for v in variables:
                                if v.name == vname + ':0':
                                    value = v
                            if value is None:
                                raise ValueError(
                                    'Could not find variable'
                                    ' {} in graph while'
                                    ' processing'
                                    ' bootstrap_map'.format(vname))
                            variable_map[k] = value
                    bootstrap_saver = tf.train.Saver(variable_map,
                                                     **saver_args)
                    bootstrap_saver.restore(sess, checkpoint)
                else:
                    checkpoint = tf.train.latest_checkpoint(
                        self.model_directory)
                    if checkpoint is not None:
                        self.saver.restore(sess, checkpoint)
            else:
                self.saver = None
                if self.bootstrap is not None:
                    raise ValueError('Passed in a bootstrap'
                                     ' file to a non-trainable graph')
            if self.debug:
                from tensorflow.python import debug as tf_debug
                sess = tf_debug.TensorBoardDebugWrapperSession(
                    sess, 'localhost:6064')
                self.log.info('You must (first!) attach tensorboard by running'
                              ' tensorboard --logdir {} --debugger_port 6064'
                              .format(os.path.join(self.model_directory,
                                                   'tensorboard')))
            if self.write_tensorboard:
                self._attach_tensorboard(sess)
            # indicating we are ready to begin
            self.log.info('Completed TF Set-up')
            self.q.task_done()
            cumtime = 0
            result = None

            if self.use_feed:
                feed_dict = None
                while True:
                    try:
                        feed_name_dict = self.q.get()
                        if feed_name_dict is None:
                            self.log.info('Empty')
                            raise queue.Empty()
                    except queue.Empty:
                        self.log.info('Received exit. Leaving TF Update'
                                      'Loop. \n')
                        self.log.info('TF Update time (excluding '
                                      'communication) is {}\n'.format(cumtime))
                        self._save_model(sess)
                        break
                    # convert name keys to actual tensor keys
                    try:
                        feed_dict = dict()
                        for k, v in feed_name_dict.items():
                            tensor = tf.get_default_graph(
                                ).get_tensor_by_name(k)
                            feed_dict[tensor] = v
                        last_clock = time.perf_counter()
                        result = self._update(sess, feed_dict=feed_dict)
                    finally:
                        cumtime += (time.perf_counter() - last_clock)
                        self.q.task_done()
            else:
                while True:
                    if not self.tasklock.start():
                        self.log.info('Received exit. Leaving TF Update Loop.')
                        self.log.info('TF Update time (excluding'
                                      ' communication) is {:.3f}'
                                      ' seconds'.format(cumtime))
                        self._save_model(sess)
                        break
                    last_clock = time.perf_counter()
                    try:
                        result = self._update(sess)
                    except Exception as e:
                        self.tasklock.end()
                        self.tasklock.exit()
                        raise e
                    cumtime += (time.perf_counter() - last_clock)
                    self.tasklock.end()<|MERGE_RESOLUTION|>--- conflicted
+++ resolved
@@ -38,22 +38,12 @@
 
 
 class TFManager:
-<<<<<<< HEAD
-    def __init__(self, graph_info, device,q, tasklock,
+    def __init__(self, graph_info, device, q, tasklock,
                 positions_buffer, nlist_buffer,
                 forces_buffer, virial_buffer, log_filename,
                 dtype, debug, write_tensorboard, use_feed,
                 bootstrap, primary, bootstrap_map,
                 save_period, use_xla):
-
-=======
-    def __init__(self, graph_info, device, q, tasklock,
-                 positions_buffer, nlist_buffer,
-                 forces_buffer, virial_buffer, log_filename,
-                 dtype, debug, write_tensorboard, use_feed,
-                 bootstrap, primary, bootstrap_map,
-                 save_period):
->>>>>>> 396114a6
         self.primary = primary
         self.log = logging.getLogger('tensorflow')
         if not primary:
@@ -83,12 +73,7 @@
         self.nneighs = self.graph_info['NN']
         self.out_nodes = []
         self.summaries = None
-<<<<<<< HEAD
         self.use_xla = use_xla
-
-
-=======
->>>>>>> 396114a6
         self._prepare_graph()
         if graph_info['output_forces']:
             self.log.info('This TF Graph can modify forces.')
@@ -243,13 +228,9 @@
         self.log.info('Constructed TF Model graph')
         # make it grow as memory is needed instead of consuming all
         gpu_options = tf.GPUOptions(allow_growth=True)
-<<<<<<< HEAD
         config=tf.ConfigProto(gpu_options=gpu_options)
         if self.use_xla:
             config.graph_options.optimizer_options.global_jit_level = tf.OptimizerOptions.ON_1
-=======
-        config = tf.ConfigProto(gpu_options=gpu_options)
->>>>>>> 396114a6
         with tf.Session(config=config) as sess:
             # resore model checkpoint if there are variables
             if len(tf.get_collection(tf.GraphKeys.GLOBAL_VARIABLES)) > 0:
