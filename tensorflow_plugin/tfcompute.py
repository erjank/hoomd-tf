--- conflicted
+++ resolved
@@ -18,21 +18,11 @@
 
 # Integrates tensorflow
 # TODO
-<<<<<<< HEAD
-#
 class tfcompute(hoomd.compute._compute):
     def __init__(self,tf_model_directory, log_filename='tf_manager.log', device=None,
                   bootstrap=None, bootstrap_map=None,
                   _debug_mode=False, _mock_mode=False, write_tensorboard=False,
                   use_xla=False):
-=======
->>>>>>> 396114a6
-
-
-class tfcompute(hoomd.compute._compute):
-    def __init__(self, tf_model_directory, log_filename='tf_manager.log',
-                 device=None, bootstrap=None, bootstrap_map=None,
-                 _debug_mode=False, _mock_mode=False, write_tensorboard=False):
         # so delete won't fail
         self.tfm = None
         # if hoomd.init.is_initialized():
