# Copyright (c) 2018 Andrew White at the University of Rochester
# This file is part of the Hoomd-Tensorflow plugin developed by Andrew White

from hoomd.tensorflow_plugin import _tensorflow_plugin
from .tfmanager import main
import sys, math, numpy as np, pickle, queue, threading, os, time
import hoomd, hoomd.md.nlist, hoomd.comm
import tensorflow as tf

## Integrates tensorflow
#
# TODO
#
class tfcompute(hoomd.compute._compute):
    def __init__(self,tf_model_directory, log_filename='tf_manager.log', device=None,
                  bootstrap=None, bootstrap_map=None,
                  _debug_mode=False, _mock_mode=False, write_tensorboard=False):

        #so delete won't fail
        self.tfm = None

        #if hoomd.init.is_initialized():
        #    raise RuntimeError('Must create TF before hoomd initialization')


        self.debug_mode = _debug_mode
        self.tf_model_directory = tf_model_directory
        self.log_filename = log_filename

        try:
            with open(os.path.join(tf_model_directory, 'graph_info.p'), 'rb') as f:
                self.graph_info = pickle.load(f)
        except FileNotFoundError:
            raise RuntimeError('Unable to load model in directory {}'.format(tf_model_directory))

        self.tasklock = _tensorflow_plugin.make_tasklock()
        self.mock_mode = _mock_mode
        self.device = device
        self.write_tensorboard = write_tensorboard
        self.bootstrap = bootstrap
        self.bootstrap_map = bootstrap_map
        self.feed_dict = None

    def __enter__(self):
        if not self.mock_mode:
            self._init_tf()
        return self

    def __exit__(self, exc_type, exc_value, traceback):
        #trigger end in task lock
        if not self.mock_mode and self.tfm.is_alive():
            hoomd.context.msg.notice(2, 'Sending exit signal.\n')
            self.tasklock.exit()
            time.sleep(1)
            if self.tfm and self.tfm.is_alive():
                hoomd.context.msg.notice(2, 'Shutting down TF Manually.\n')
                self.shutdown_tf()

    ##
    # feed_dict = takes in tfcompute (which gives access to forces/positions/nlist)
    # feed_dict should return a dictionary where the key is the tensor name (can be set during graph build stage)
    # and the value is the result to be fed into the named tensor. Note that if you name a tensor, typically you must
    # append :0 to it. For example, if your name is 'my-tesnor', then the actual tensor is named 'my-tensor:0'.
    #
    def attach(self, nlist = None, r_cut = 0, save_period=1000, period=1, feed_dict=None):

        #make sure we have number of atoms and know dimensionality, etc.
        if not hoomd.init.is_initialized():
            hoomd.context.msg.error('Must attach TF after initialization\n')
            raise RuntimeError('Error creating TF')
        if self.tfm is None and not self.mock_mode:
            raise Exception('You must use the with statement to construct and attach a tfcompute')

        #I'm not sure if this is necessary following other files
        self.enabled = True
        self.log = True
        self.cpp_force = None
        self.feed_dict = feed_dict
        self.save_period = save_period
        self.force_name = 'tfcompute'
        self.compute_name = self.force_name
        self.nneighbor_cutoff = self.graph_info['NN']
        self.atom_number = len(hoomd.context.current.group_all)
        r_cut = float(r_cut)
        self.r_cut = r_cut

        if nlist is not None:
            nlist.subscribe(self.rcut)
            #activate neighbor list
            nlist.update_rcut()
        elif self.nneighbor_cutoff != 0:
            raise ValueError('Must provide an nlist if you have nneighbor_cutoff > 0')


        hoomd.util.print_status_line()

        # initialize base class
        hoomd.compute._compute.__init__(self)

        self.force_mode_code = _tensorflow_plugin.FORCE_MODE.tf2hoomd if self.graph_info['output_forces'] else _tensorflow_plugin.FORCE_MODE.hoomd2tf
        hoomd.context.msg.notice(2, 'Force mode is {} \n'.format(self.force_mode_code))
        #if graph is not outputting (input) then tfcompute should be outputting them
        if not self.graph_info['output_forces'] and not _tensorflow_plugin.FORCE_MODE.hoomd2tf:
            raise ValueError('Your graph takes forces as input but you are not sending them from tfcompute')

        # initialize the reflected c++ class
        if not hoomd.context.exec_conf.isCUDAEnabled():
            self.cpp_force = _tensorflow_plugin.TensorflowCompute(self,
            hoomd.context.current.system_definition, nlist.cpp_nlist if nlist is not None else None,
            r_cut, self.nneighbor_cutoff, self.force_mode_code, period,
             self.tasklock)
            if self.device is None:
                self.device = '/cpu:0'
        else:
            self.cpp_force = _tensorflow_plugin.TensorflowComputeGPU(self,
            hoomd.context.current.system_definition,  nlist.cpp_nlist if nlist is not None else None,
            r_cut, self.nneighbor_cutoff, self.force_mode_code, period,
             self.tasklock)
            if self.device is None:
                self.device = '/gpu:0'

        # get double vs single precision
        self.dtype = tf.float32
        if self.cpp_force.isDoublePrecision():
            self.dtype = tf.float64

        # adding to forces causes the computeForces method to be called.
        hoomd.context.current.system.addCompute(self.cpp_force, self.compute_name)
        if self.force_mode_code == _tensorflow_plugin.FORCE_MODE.tf2hoomd:
            hoomd.context.current.forces.append(self)
        else:
            integrator = hoomd.context.current.integrator
            if integrator is None:
                raise ValueError('Must have integrator set to receive forces')
            integrator.cpp_integrator.setHalfStepHook(self.cpp_force.hook())

        if not self.mock_mode:
            self._start_tf()

<<<<<<< HEAD
    def set_reference_forces(self, force):
        if self.force_mode_code == _tensorflow_plugin.FORCE_MODE.tf2hoomd:
            raise ValueError('Only valid to set reference forces if mode is hoomd2tf')
        if not hasattr(force, 'cpp_force'):
            raise ValueError('given force does not seem like a hoomd force')
        self.cpp_force.setReferenceForces(force.cpp_force)
        hoomd.context.msg.notice(2, 'Will use given force for TFCompute {} \n'.format(force.name))
=======
    def set_reference_forces(self, *forces):
        if self.force_mode_code == _tensorflow_plugin.FORCE_MODE.tf2hoomd:
            raise ValueError('Only valid to set reference forces if mode is hoomd2tf')
        for f in forces:
            if not hasattr(f, 'cpp_force'):
                raise ValueError('given force does not seem like a hoomd force')
            self.cpp_force.addReferenceForce(f.cpp_force)
            hoomd.context.msg.notice(2, 'Will use given force for TFCompute {} \n'.format(f.name))
>>>>>>> e95809b7

    def rcut(self):
        # adapted from hoomd/md/pair.py
        # go through the list of only the active particle types in the sim
        ntypes = hoomd.context.current.system_definition.getParticleData().getNTypes()
        type_list = []
        for i in range(0,ntypes):
            type_list.append(hoomd.context.current.system_definition.getParticleData().getNameByType(i))

        # update the rcut by pair type
        r_cut_dict = hoomd.md.nlist.rcut()
        for i in range(0,ntypes):
            for j in range(i,ntypes):
                # get the r_cut value
                r_cut_dict.set_pair(type_list[i],type_list[j],self.r_cut)
        return r_cut_dict

    def __del__(self):
        if self.tfm and self.tfm.is_alive():
            self.shutdown_tf()

    def shutdown_tf(self):
        # need to terminate orphan
        if self.feed_dict is not None and not self.q.full():
            hoomd.context.msg.notice(2, 'TF Queue is waiting, sending None\n')
            self.q.put(None)
        self.tfm.join(1)

    def _init_tf(self):
        self.q = queue.Queue(maxsize=1)
        self.tfm = threading.Thread(target=main, args=(self.q, self.tasklock,self.write_tensorboard, self.device))
        self.tfm.start()
        hoomd.context.msg.notice(2, 'Forked TF Session Manager.\n')

    def _start_tf(self):
        if not self.cpp_force:
            return
        args = {'log_filename': self.log_filename,
                'graph_info': self.graph_info,
                'positions_buffer': self.cpp_force.getPositionsBuffer(),
                'nlist_buffer': self.cpp_force.getNlistBuffer(),
                'forces_buffer': self.cpp_force.getForcesBuffer(),
                'virial_buffer': self.cpp_force.getVirialBuffer(),
                'dtype': self.dtype,
                'use_feed': self.feed_dict is not None,
                'bootstrap': self.bootstrap,
                'bootstrap_map': self.bootstrap_map,
                'save_period': self.save_period,
                'debug': self.debug_mode,
                'primary': hoomd.comm.get_rank() == 0,
                'device': self.device}
        self.q.put(args)
        message =  ['Starting TF Manager with:']
        for k,v in args.items():
            if k == 'graph_info':
                continue
            else:
                message.append('\t{: <20}: {: >20}'.format(str(k), str(v)))
        message.append('\t{: <20}:'.format('graph_info'))
        for k,v in args['graph_info'].items():
            message.append('\t  {: <18}: {: >20}'.format(str(k), str(v)))
        for m in message:
            hoomd.context.msg.notice(2, m + '\n')
        self.q.join()
        if not self.tfm.isAlive():
            exit()
        hoomd.context.msg.notice(2,'TF Session Manager has released control. Starting HOOMD updates\n')

    def finish_update(self, timestep):
        '''Allow TF to read output and we wait for it to finish.'''
        if self.mock_mode:
            return
        if self.feed_dict is not None:
            if type(self.feed_dict) == dict:
                value = self.feed_dict
            else:
                value = self.feed_dict(self)
                assert value is not None, 'feed_dict callable failed to provide value'
            self.q.put(value, block=False)
            self.q.join()
        else:
            self.tasklock.await()
        if self.tasklock.is_exit():
            hoomd.context.msg.error('TF Session Manager has unexpectedly stopped\n')
            raise RuntimeError('TF Session Manager has unexpectedly stopped\n')

    def get_positions_array(self):
        return self.scalar4_vec_to_np(self.cpp_force.getPositionsArray())

    def get_nlist_array(self):
        return self.scalar4_vec_to_np(self.cpp_force.getNlistArray())

    def get_forces_array(self):
        return self.scalar4_vec_to_np(self.cpp_force.getForcesArray())

    def get_virial_array(self):
        array = np.array(self.cpp_force.getVirialArray())
        return array.reshape((-1, 9))

    def update_coeffs(self):
        pass

    def scalar4_vec_to_np(self,array):
        npa = np.empty((len(array), 4))
        for i, e in enumerate(array):
            npa[i,0] = e.x
            npa[i,1] = e.y
            npa[i,2] = e.z
            npa[i,3] = e.w
        return npa<|MERGE_RESOLUTION|>--- conflicted
+++ resolved
@@ -137,15 +137,6 @@
         if not self.mock_mode:
             self._start_tf()
 
-<<<<<<< HEAD
-    def set_reference_forces(self, force):
-        if self.force_mode_code == _tensorflow_plugin.FORCE_MODE.tf2hoomd:
-            raise ValueError('Only valid to set reference forces if mode is hoomd2tf')
-        if not hasattr(force, 'cpp_force'):
-            raise ValueError('given force does not seem like a hoomd force')
-        self.cpp_force.setReferenceForces(force.cpp_force)
-        hoomd.context.msg.notice(2, 'Will use given force for TFCompute {} \n'.format(force.name))
-=======
     def set_reference_forces(self, *forces):
         if self.force_mode_code == _tensorflow_plugin.FORCE_MODE.tf2hoomd:
             raise ValueError('Only valid to set reference forces if mode is hoomd2tf')
@@ -154,7 +145,6 @@
                 raise ValueError('given force does not seem like a hoomd force')
             self.cpp_force.addReferenceForce(f.cpp_force)
             hoomd.context.msg.notice(2, 'Will use given force for TFCompute {} \n'.format(f.name))
->>>>>>> e95809b7
 
     def rcut(self):
         # adapted from hoomd/md/pair.py
